--- conflicted
+++ resolved
@@ -18,11 +18,8 @@
 <link rel="import" href="connectors/crunchymanga.html">
 <link rel="import" href="connectors/mangarock.html">
 <link rel="import" href="connectors/crunchyroll-vrv.html">
-<<<<<<< HEAD
 <link rel="import" href="connectors/mangadex.html">
-=======
 <link rel="import" href="connectors/tumangaonline.html">
->>>>>>> 58fc4c7f
 
 <script>
 
@@ -57,11 +54,8 @@
             this.register( new CrunchyManga() );
             this.register( new MangaRock() );
             this.register( new CrunchyrollVRV() );
-<<<<<<< HEAD
             this.register( new MangaDex() );
-=======
             this.register( new TuMangaOnline() );
->>>>>>> 58fc4c7f
         }
 
         /**
