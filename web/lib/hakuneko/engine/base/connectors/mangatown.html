--- conflicted
+++ resolved
@@ -58,13 +58,8 @@
                             }
                         }
                         return {
-<<<<<<< HEAD
                             id: this.getRelativeLink( element ),
-                            title: element.text.replace( manga.title, '' ).trim(),
-=======
-                            id: link.href.replace( this.url, '' ).replace( window.location.origin, '' ),
                             title: title,
->>>>>>> cbbc12d0
                             language: 'en'
                         };
                     });
