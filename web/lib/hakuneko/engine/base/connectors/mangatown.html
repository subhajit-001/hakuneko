--- conflicted
+++ resolved
@@ -107,34 +107,20 @@
                 });
                 
                 let dlImgFct = function(page, i, key, retries) {
-<<<<<<< HEAD
                     Engine.Request.get( page, undefined, undefined, ( errorImage, content, status ) => {
                         if( errorImage ) {
                             errorMessage += ( errorMessage.length > 0 ? '\n' : '' ) + errorImage.message;
                             prms.resolve( key );
                             return;
                         }
-=======
-                    Engine.Request.get( page, undefined, undefined, ( error, content, status ) => {
->>>>>>> f4702d21
                         
                         if( status != 200) {
                             if( retries > 0 ) {
                                 setTimeout(dlImgFct, 2500, page, i, key, retries - 1);
                             } else {
-<<<<<<< HEAD
-                                errorMessage += 'Couldn\'t get image for page ' + page + '\n';
-=======
                                 errorMessage += ( errorMessage.length > 0 ? '\n' : '' ) + 'Couldn\'t get image for page ' + page;
->>>>>>> f4702d21
                                 prms.resolve( key );
                             }
-                            return;
-                        }
-
-                        if( error ) {
-                            errorMessage += ( errorMessage.length > 0 ? '\n' : '' ) + error.message;
-                            prms.resolve( key );
                             return;
                         }
                         
