<link rel="import" href="../connector.html">

<script>

    /**
     *
     */
    class MangaFox extends Connector {

        /**
         *
         */
        constructor() {
            super();
            // Public members for usage in UI (mandatory)
            super.id            = 'mangafox';
            super.label         = 'MangaFox';
            super.isLocked      = false;
            // Private members for internal usage only (convenience)
            this.url            = 'http://mangafox.la';
            this.referer        = undefined; //'http://mangafox.me';
            this.agent          = undefined; //'Mozilla/5.0';
            this.pageLoadDelay  = 50; // 25;
            // Private members for internal use that can be configured by the user through settings menu (set to undefined or false to hide from settings menu!)
            this.config = undefined;
        }

        /**
         *
         */
        _getMangaList( callback ) {
            Engine.Request.get( this.url + '/manga', this.referer, this.agent, ( error, content, status ) => {
                if( error ) {
                    callback( error, [] );
                    return;
                }
                // prevent images and iframes from loading
                content = content.replace( /<img[^<]*?>/g, '<img>');
                content = content.replace( /<iframe[^<]*?>/g, '<iframe>');
                let dom = document.createElement( 'html' );
                // NOTE: all links without a full qualified domain name will be prefixed with host of this app => do not forget to remove this prefix from the links!
                dom.innerHTML = content;
                let mangaList = [...dom.querySelectorAll( '.manga_list ul li a' )].map(  ( element ) => {
                    return {
                        // as mentioned before, the eventually added host prefix must be removed
                        // for full qualified domain name, the host (mangafox) can also be removed
                        id: this.getRelativeLink( element ),
                        title: element.text.trim()
                    };
                });
                callback( error, mangaList );
            });
        }

        /**
         *
         */
        _getChapterList( manga, callback ) {
            Engine.Request.get( this.url + manga.id, this.referer, this.agent, ( error, content, status ) => {
                let chapterList = [];
                if( error ) {
                    callback( error, chapterList );
                    return;
                }
                let sid = content.match( /sid\s*=\s*([0-9]+)/ )[1];
                Engine.Request.get( this.url + '/media/js/list.' + sid + '.js', this.referer, this.agent, ( errorScript, script, status ) => {
                    if( errorScript ) {
                        callback( errorScript, chapterList );
                        return;
                    }
                    script.match( /\[\s*"(.+?"\s*,\s*".+?)"\s*\]/g ).forEach( function( match ) {
                        let chapter = JSON.parse( match );
                        chapterList.push( {
                            id: chapter[1] + '/1.html',
                            title: chapter[0],
                            language: 'en'
                        });
                    });
                    callback( errorScript, chapterList );
                });
            });
        }

        /**
         *
         */
        _getPageList( manga, chapter, callback ) {
            Engine.Request.get( ( this.url + manga.id + chapter.id ).replace( 'mangafox.la/manga', 'm.mangafox.la/roll_manga' ), this.referer, this.agent, ( error, content, status ) => {
                // FIXME: very dangerous, might end up in endless recursion !!!
                if( status === 503 ) {
                    setTimeout( () => {
                        this.getPages( manga, chapter, callback );
                    }, this.pageLoadDelay );
                    return;
                }
<<<<<<< HEAD
                if( content.indexOf( 'its licensed' ) > -1 ) {
                    let err = new Error( 'The manga is licensed and not available in your country!' );
                    console.error( err );
                    callback( err, [] );
=======
                if( error ) {
                    callback( error, [] );
>>>>>>> f4702d21
                    return;
                }
                let dom = document.createElement( 'html' );
                dom.innerHTML = content;
                if( dom.querySelector('.alsotitle') ) {
                    callback( new Error( manga.title + ' => is licensed in your country!' ), [] );
                    return;
                }
                let pageList = [...dom.querySelectorAll( 'img[data-original]' )].map( ( element ) => {
                    return ( element.dataset.original );
                });
                callback( error, pageList );
            });
        }
    }

</script><|MERGE_RESOLUTION|>--- conflicted
+++ resolved
@@ -86,6 +86,10 @@
          */
         _getPageList( manga, chapter, callback ) {
             Engine.Request.get( ( this.url + manga.id + chapter.id ).replace( 'mangafox.la/manga', 'm.mangafox.la/roll_manga' ), this.referer, this.agent, ( error, content, status ) => {
+                if( error ) {
+                    callback( error, [] );
+                    return;
+                }
                 // FIXME: very dangerous, might end up in endless recursion !!!
                 if( status === 503 ) {
                     setTimeout( () => {
@@ -93,15 +97,10 @@
                     }, this.pageLoadDelay );
                     return;
                 }
-<<<<<<< HEAD
                 if( content.indexOf( 'its licensed' ) > -1 ) {
                     let err = new Error( 'The manga is licensed and not available in your country!' );
                     console.error( err );
                     callback( err, [] );
-=======
-                if( error ) {
-                    callback( error, [] );
->>>>>>> f4702d21
                     return;
                 }
                 let dom = document.createElement( 'html' );
