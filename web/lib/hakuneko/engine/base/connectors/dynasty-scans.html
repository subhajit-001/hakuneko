--- conflicted
+++ resolved
@@ -25,11 +25,7 @@
         /**
          *
          */
-<<<<<<< HEAD
-        getMangaList( callback ) {
-=======
         _getMangaList( callback ) {
->>>>>>> fc6bf562
             let mangaList = [];
             let prms = new Promise(() => {
                 callback(mangaList);
@@ -43,10 +39,7 @@
                     let dom = document.createElement( 'html' );
                     // NOTE: all links without a full qualified domain name will be prefixed with host of this app => do not forget to remove this prefix from the links!
                     dom.innerHTML = content;
-<<<<<<< HEAD
-                    //console.log(dom.innerHTML);
-=======
->>>>>>> fc6bf562
+                    content = '';
                     mangaList = mangaList.concat([...dom.querySelectorAll( '.tag-list dd a' )].map(  ( element ) => {
                         return {
                             // as mentioned before, the eventually added host prefix must be removed
