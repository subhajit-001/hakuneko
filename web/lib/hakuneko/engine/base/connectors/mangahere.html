<link rel="import" href="../connector.html">
<link rel="import" href="../promise.html">

<script>

    /**
     * @author Neogeek
     */
    class MangaHere extends Connector {

        /**
         *
         */
        constructor() {
            super();
            // Public members for usage in UI (mandatory)
            super.id             = 'mangahere';
            super.label          = 'MangaHere';
            // Private members for internal usage only (convenience)
            this.url            = 'http://www.mangahere.co';
            // Private members for internal use that can be configured by the user through settings menu (set to undefined or false to hide from settings menu!)
            this.config = undefined;
        }

        /**
         *
         */
        _getMangaList( callback ) {
            Engine.Request.get( this.url + '/mangalist/', undefined, undefined, ( error, content, status ) => {
                // prevent images and iframes from loading
                content = content.replace( /<img[^<]*?>/g, '<img>');
                content = content.replace( /<iframe[^<]*?>/g, '<iframe>');
                let dom = document.createElement( 'html' );
                // NOTE: all links without a full qualified domain name will be prefixed with host of this app => do not forget to remove this prefix from the links!
                dom.innerHTML = content;
                //console.log(dom.innerHTML);
                let mangaList = [...dom.querySelectorAll( 'a.manga_info' )].map(  ( element ) => {
                    return {
                        // as mentioned before, the eventually added host prefix must be removed
                        // for full qualified domain name, the host (dynasty-scans) can also be removed
                        id: this.getRelativeLink( element ),
                        title: element.text.trim()
                    };
                });
                callback( null, mangaList );
            });
        }

        /**
         *
         */
        _getChapterList( manga, callback ) {
            Engine.Request.get( this.url + manga.id, undefined, undefined, ( error, content, status ) => {
                // prevent images and iframes from loading
                content = content.replace( /<img[^<]*?>/g, '<img>');
                content = content.replace( /<iframe[^<]*?>/g, '<iframe>');
                let dom = document.createElement( 'html' );
                // NOTE: all links without a full qualified domain name will be prefixed with host of this app => do not forget to remove this prefix from the links!
                dom.innerHTML = content;
<<<<<<< HEAD
                let chapterList = [...dom.querySelectorAll( 'div.detail_list ul li span.left a.color_0077' )].map(  ( element ) => {
                    return {
                        id: this.getRelativeLink( element ),
                        title: element.text.replace( manga.title, '' ).trim(),
                        language: 'en'
                    };
=======
                let chapterList = [...dom.querySelectorAll( 'div.detail_list ul li span.left' )].map(  ( element ) => {
                        let link = element.getElementsByTagName( 'a' )[0];
                        let title = link.text.replace( manga.title, '' ).trim();
                        let volume = element.querySelector( 'span.mr6' );
                        if( volume) {
                            volume = volume.textContent;
                            //volume = volume.replace(/Vol ?/i, '');
                            if( volume.length ) {
                                title = '[' + volume + '] ' + title;
                            }
                        }
                        return {
                            id: link.href.replace( this.url, '' ).replace( window.location.origin, '' ),
                            title: title,
                            language: 'en'
                        };
>>>>>>> 9f241d12
                });
                callback( null, chapterList );
            });
        }

        /**
         *
         */
        _getPageList( manga, chapter, callback ) {
            Engine.Request.get( ( this.url + chapter.id ).replace( 'www.mangahere.co/manga', 'm.mangahere.co/roll_manga' ), undefined, undefined, ( error, content, status ) => {
                if( error ) {
                    callback( error, [] );
                    return;
                }
                let dom = document.createElement( 'html' );
                dom.innerHTML = content;
                let pageList = [...dom.querySelectorAll( 'img[data-original]' )].map( ( element ) => {
                    return ( element.dataset.original );
                });
                callback( error, pageList );
            });
        }
    }

</script><|MERGE_RESOLUTION|>--- conflicted
+++ resolved
@@ -57,31 +57,22 @@
                 let dom = document.createElement( 'html' );
                 // NOTE: all links without a full qualified domain name will be prefixed with host of this app => do not forget to remove this prefix from the links!
                 dom.innerHTML = content;
-<<<<<<< HEAD
-                let chapterList = [...dom.querySelectorAll( 'div.detail_list ul li span.left a.color_0077' )].map(  ( element ) => {
+                let chapterList = [...dom.querySelectorAll( 'div.detail_list ul li span.left' )].map(  ( element ) => {
+                    let link = element.getElementsByTagName( 'a' )[0];
+                    let title = link.text.replace( manga.title, '' ).trim();
+                    let volume = element.querySelector( 'span.mr6' );
+                    if( volume) {
+                        volume = volume.textContent;
+                        //volume = volume.replace(/Vol ?/i, '');
+                        if( volume.length ) {
+                            title = '[' + volume + '] ' + title;
+                        }
+                    }
                     return {
-                        id: this.getRelativeLink( element ),
-                        title: element.text.replace( manga.title, '' ).trim(),
+                        id: this.getRelativeLink( link ),
+                        title: title,
                         language: 'en'
                     };
-=======
-                let chapterList = [...dom.querySelectorAll( 'div.detail_list ul li span.left' )].map(  ( element ) => {
-                        let link = element.getElementsByTagName( 'a' )[0];
-                        let title = link.text.replace( manga.title, '' ).trim();
-                        let volume = element.querySelector( 'span.mr6' );
-                        if( volume) {
-                            volume = volume.textContent;
-                            //volume = volume.replace(/Vol ?/i, '');
-                            if( volume.length ) {
-                                title = '[' + volume + '] ' + title;
-                            }
-                        }
-                        return {
-                            id: link.href.replace( this.url, '' ).replace( window.location.origin, '' ),
-                            title: title,
-                            language: 'en'
-                        };
->>>>>>> 9f241d12
                 });
                 callback( null, chapterList );
             });
