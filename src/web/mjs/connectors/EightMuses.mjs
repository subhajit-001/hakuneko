import Connector from '../engine/Connector.mjs';
import Manga from '../engine/Manga.mjs';

export default class EightMuses extends Connector {

    constructor() {
        super();
        super.id = '8muses';
        super.label = '8 MUSES';
        this.tags = [ 'hentai', 'porn', 'english' ];
        this.url = 'https://comics.8muses.com';
    }

    async _getMangaFromURI(uri) {
        let request = new Request(uri, this.requestOptions);
        let data = await this.fetchDOM(request, 'div#top-menu div.top-menu-breadcrumb ol li:nth-of-type(2) a', 3);
        let id = uri.pathname;
        let title = data[0].text.trim();
        // return data.map(element => {
        //     return {
        //         id: this.getRootRelativeOrAbsoluteLink(element, this.url),
        //         title: element.text.trim()
        //     };
        // });
        return new Manga(this, id, title);
    }

    async _getMangas() {
        let msg = 'This website does not provide a manga list, please copy and paste the URL containing the images directly from your browser into HakuNeko.';
        throw new Error(msg);
    }

    async _getChapters(manga) {
        let request = new Request(new URL(manga.id, this.url), this.requestOptions);
        let data = await this.fetchDOM(request, 'div#content div div.gallery a[title]');
        return data.map(element => {
            return {
                id: this.getRootRelativeOrAbsoluteLink(element, this.url),
                title: element.text.trim(),
                language: ''
            };
        });
<<<<<<< HEAD
        // return [ {
        //     id: manga.id,
        //     title: data.slice(2).map(element => element.text.trim()).join(' → '),
        //     language: ''
        // } ];
=======
>>>>>>> f5debabf
    }

    async _getPages(chapter) {
        let request = new Request(new URL(chapter.id, this.url), this.requestOptions);
        let data = await this.fetchDOM(request, 'div.gallery div.image source.lazyload');
        return data.map(element => this.url + element.dataset['src'].replace('/th/', '/fl/'));
    }
}<|MERGE_RESOLUTION|>--- conflicted
+++ resolved
@@ -32,22 +32,12 @@
 
     async _getChapters(manga) {
         let request = new Request(new URL(manga.id, this.url), this.requestOptions);
-        let data = await this.fetchDOM(request, 'div#content div div.gallery a[title]');
-        return data.map(element => {
-            return {
-                id: this.getRootRelativeOrAbsoluteLink(element, this.url),
-                title: element.text.trim(),
-                language: ''
-            };
-        });
-<<<<<<< HEAD
-        // return [ {
-        //     id: manga.id,
-        //     title: data.slice(2).map(element => element.text.trim()).join(' → '),
-        //     language: ''
-        // } ];
-=======
->>>>>>> f5debabf
+        let data = await this.fetchDOM(request, 'div#top-menu div.top-menu-breadcrumb ol li a');
+        return [ {
+            id: manga.id,
+            title: data.slice(2).map(element => element.text.trim()).join(' → '),
+            language: ''
+        } ];
     }
 
     async _getPages(chapter) {
